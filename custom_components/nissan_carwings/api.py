--- conflicted
+++ resolved
@@ -234,18 +234,11 @@
                 msg,
             ) from exception
         else:
-<<<<<<< HEAD
-            return {
-                DATA_DRIVING_ANALYSIS_KEY: driving_analysis,
-                DATA_TIMESTAMP_KEY: None,  # unfortunately there is no timestamp info in the response
-            }
+            return driving_analysis
 
     async def async_start_charging(self) -> bool:
         """Start charging."""
         response = await self._carwings3.get_leaf()
         result = await response.start_charging()
         LOGGER.debug("carwings3.start_charging(): result=%s", result)
-        return result
-=======
-            return driving_analysis
->>>>>>> a1b26fda
+        return result